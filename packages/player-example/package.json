{
	"name": "@remotion/player-example",
	"version": "3.0.11",
	"private": true,
	"author": "Jonny Burger <jonny@remotion.dev>",
	"maintainers": [
		"Jonny Burger <jonny@remotion.dev>",
		"Shankhadeep Dey <shankhadeepdey99@gmail.com>"
	],
	"dependencies": {
		"@pmmmwh/react-refresh-webpack-plugin": "^0.5.3",
		"@remotion/bundler": "3.0.11",
		"@remotion/eslint-config": "3.0.11",
		"@remotion/player": "3.0.11",
		"@types/node": "^12.0.0",
		"@types/react": "18.0.1",
		"@types/react-dom": "18.0.0",
		"browserslist": "^4.18.1",
		"camelcase": "^6.2.1",
		"esbuild": "0.14.19",
		"eslint": "^8.3.0",
		"fs-extra": "^10.0.0",
		"html-webpack-plugin": "^5.5.0",
		"react": "18.0.0",
		"react-dev-utils": "^12.0.1",
		"react-dom": "18.0.0",
		"react-refresh": "^0.11.0",
<<<<<<< HEAD
		"remotion": "3.0.10",
		"typescript": "^4.7.0",
=======
		"remotion": "3.0.11",
		"typescript": "^4.5.5",
>>>>>>> d36cdbf5
		"webpack": "5.72.0",
		"webpack-dev-server": "^4.6.0"
	},
	"scripts": {
		"lint": "eslint src --ext ts,tsx",
		"start": "node scripts/start",
		"build-site": "node scripts/build"
	},
	"browserslist": {
		"production": [
			">0.2%",
			"not dead",
			"not op_mini all"
		],
		"development": [
			"last 1 chrome version",
			"last 1 firefox version",
			"last 1 safari version"
		]
	}
}<|MERGE_RESOLUTION|>--- conflicted
+++ resolved
@@ -25,13 +25,8 @@
 		"react-dev-utils": "^12.0.1",
 		"react-dom": "18.0.0",
 		"react-refresh": "^0.11.0",
-<<<<<<< HEAD
-		"remotion": "3.0.10",
 		"typescript": "^4.7.0",
-=======
 		"remotion": "3.0.11",
-		"typescript": "^4.5.5",
->>>>>>> d36cdbf5
 		"webpack": "5.72.0",
 		"webpack-dev-server": "^4.6.0"
 	},
