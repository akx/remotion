--- conflicted
+++ resolved
@@ -18,12 +18,7 @@
 import {Log} from './log';
 import {parsedCli} from './parse-command-line';
 import {
-<<<<<<< HEAD
 	createOverwriteableCliOutput,
-	makeBundlingProgress,
-=======
-	createProgressBar,
->>>>>>> a09f8ade
 	makeRenderingProgress,
 	makeStitchingProgres,
 } from './progress-bar';
@@ -52,16 +47,7 @@
 	const file = parsedCli._[1];
 	const fullPath = path.join(process.cwd(), file);
 
-<<<<<<< HEAD
-	const appliedName = loadConfig();
-	if (appliedName) {
-		Log.verbose(`Applied configuration from ${appliedName}.`);
-	} else {
-		Log.verbose('No config file loaded.');
-	}
-=======
 	initializeRenderCli('sequence');
->>>>>>> a09f8ade
 
 	parseCommandLine();
 
@@ -80,17 +66,13 @@
 		crf,
 		pixelFormat,
 		imageFormat,
-<<<<<<< HEAD
-	} = await getCliOptions({isLambda: false});
+	} = await getCliOptions({isLambda: false, type: 'series'});
 
 	if (!absoluteOutputFile) {
 		throw new Error(
 			'assertion error - expected absoluteOutputFile to not be null'
 		);
 	}
-=======
-	} = await getCliOptions('series');
->>>>>>> a09f8ade
 
 	await checkAndValidateFfmpegVersion();
 
@@ -106,43 +88,7 @@
 
 	const steps = shouldOutputImageSequence ? 2 : 3;
 
-<<<<<<< HEAD
-	const shouldCache = Internals.getWebpackCaching();
-	const cacheExistedBefore = BundlerInternals.cacheExists('production', null);
-	if (cacheExistedBefore && !shouldCache) {
-		process.stdout.write('🧹 Cache disabled but found. Deleting... ');
-		await BundlerInternals.clearCache('production', null);
-		process.stdout.write('done. \n');
-	}
-
-	const bundleStartTime = Date.now();
-	const bundlingProgress = createOverwriteableCliOutput();
-	const bundled = await bundle(
-		fullPath,
-		(progress) => {
-			bundlingProgress.update(
-				makeBundlingProgress({progress: progress / 100, steps, doneIn: null})
-			);
-		},
-		{
-			enableCaching: shouldCache,
-		}
-	);
-	bundlingProgress.update(
-		makeBundlingProgress({
-			progress: 1,
-			steps,
-			doneIn: Date.now() - bundleStartTime,
-		}) + '\n'
-	);
-	Log.verbose('Bundled under', bundled);
-	const cacheExistedAfter = BundlerInternals.cacheExists('production', null);
-	if (cacheExistedAfter && !cacheExistedBefore) {
-		Log.info('⚡️ Cached bundle. Subsequent builds will be faster.');
-	}
-=======
 	const bundled = await bundleOnCli(fullPath, steps);
->>>>>>> a09f8ade
 
 	const {port, close} = await RenderInternals.serveStatic(bundled);
 
