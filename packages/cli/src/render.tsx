import type {RenderMediaOnDownload, StitchingState} from '@remotion/renderer';
import {
	getCompositions,
	openBrowser,
	renderFrames,
	RenderInternals,
	renderMedia,
} from '@remotion/renderer';
import fs from 'fs';
import os from 'os';
import path from 'path';
// eslint-disable-next-line no-restricted-imports
import {Internals} from 'remotion';
import {chalk} from './chalk';
import {ConfigInternals} from './config';
import {
	getAndValidateAbsoluteOutputFile,
	getCliOptions,
	getFinalCodec,
	validateFfmpegCanUseCodec,
} from './get-cli-options';
import {getCompositionId} from './get-composition-id';
import {getOutputFilename} from './get-filename';
import {getRenderMediaOptions} from './get-render-media-options';
import {Log} from './log';
import {parsedCli, quietFlagProvided} from './parse-command-line';
import {prepareEntryPoint} from './prepare-entry-point';
import type {DownloadProgress} from './progress-bar';
import {
	createOverwriteableCliOutput,
	makeRenderingAndStitchingProgress,
} from './progress-bar';
import type {RenderStep} from './step';
import {getUserPassedOutputLocation} from './user-passed-output-location';
import {checkAndValidateFfmpegVersion} from './validate-ffmpeg-version';

export const render = async (remotionRoot: string) => {
	const startTime = Date.now();
	const file = parsedCli._[1];
	if (!file) {
		Log.error('No entry point specified. Pass more arguments:');
		Log.error(
			'   npx remotion render [entry-point] [composition-name] [out-name]'
		);
		Log.error('Documentation: https://www.remotion.dev/docs/render');
		process.exit(1);
	}

	const downloadMap = RenderInternals.makeDownloadMap();

	if (parsedCli.frame) {
		Log.error(
			'--frame flag was passed to the `render` command. This flag only works with the `still` command. Did you mean `--frames`? See reference: https://www.remotion.dev/docs/cli/'
		);
		process.exit(1);
	}

	Log.verbose('Asset dirs', downloadMap.assetDir);

	const {codec, reason: codecReason} = getFinalCodec({
		downloadName: null,
		outName: getUserPassedOutputLocation(),
	});

	validateFfmpegCanUseCodec(codec);

	const {
		concurrency,
		frameRange,
		shouldOutputImageSequence,
		overwrite,
		inputProps,
		envVariables,
		quality,
		browser,
		imageFormat,
		browserExecutable,
		ffmpegExecutable,
		ffprobeExecutable,
		scale,
		chromiumOptions,
		port,
		everyNthFrame,
		puppeteerTimeout,
<<<<<<< HEAD
		bundleOutDir,
		publicPath,
		muted,
		enforceAudioTrack,
	} = await getCliOptions({isLambda: false, type: 'series'});
=======
		publicDir,
	} = await getCliOptions({
		isLambda: false,
		type: 'series',
		codec,
	});
>>>>>>> 90a60e16

	const relativeOutputLocation = getOutputFilename({
		codec,
		imageSequence: shouldOutputImageSequence,
		compositionName: getCompositionId(),
		defaultExtension: RenderInternals.getFileExtensionFromCodec(codec, 'final'),
	});

	const absoluteOutputFile = getAndValidateAbsoluteOutputFile(
		relativeOutputLocation,
		overwrite
	);

	const compositionId = getCompositionId();

	Log.info(
		chalk.gray(
			`Composition = ${compositionId}, Codec = ${codec} (${codecReason}), Output = ${relativeOutputLocation}`
		)
	);

	Log.verbose('Browser executable: ', browserExecutable);

	await checkAndValidateFfmpegVersion({
		ffmpegExecutable,
	});

	const browserInstance = openBrowser(browser, {
		browserExecutable,
		shouldDumpIo: RenderInternals.isEqualOrBelowLogLevel(
			ConfigInternals.Logging.getLogLevel(),
			'verbose'
		),
		chromiumOptions,
		forceDeviceScaleFactor: scale,
	});

	const otherSteps: RenderStep[] = [
		'rendering' as const,
		shouldOutputImageSequence ? null : ('stitching' as const),
	].filter(Internals.truthy);

<<<<<<< HEAD
	const {urlOrBundle, steps, shouldDelete} = await prepareEntryPoint({
		file,
		otherSteps,
		outDir: bundleOutDir,
		publicPath,
		remotionRoot,
	});
=======
	const {urlOrBundle, cleanup: cleanupBundle} = await bundleOnCliOrTakeServeUrl(
		{
			fullPath,
			remotionRoot,
			steps,
			publicDir,
		}
	);
>>>>>>> 90a60e16

	const onDownload: RenderMediaOnDownload = (src) => {
		const id = Math.random();
		const download: DownloadProgress = {
			id,
			name: src,
			progress: 0,
			downloaded: 0,
			totalBytes: null,
		};
		downloads.push(download);
		updateRenderProgress();
		return ({percent, downloaded, totalSize}) => {
			download.progress = percent;
			download.totalBytes = totalSize;
			download.downloaded = downloaded;
			updateRenderProgress();
		};
	};

	const puppeteerInstance = await browserInstance;

	const comps = await getCompositions(urlOrBundle, {
		inputProps,
		puppeteerInstance,
		envVariables,
		timeoutInMilliseconds: puppeteerTimeout,
		chromiumOptions,
		browserExecutable,
		downloadMap,
		port,
	});

	const config = comps.find((c) => c.id === compositionId);

	if (!config) {
		throw new Error(`Cannot find composition with ID ${compositionId}`);
	}

	RenderInternals.validateEvenDimensionsWithCodec({
		width: config.width,
		height: config.height,
		codec,
		scale,
	});

	const outputDir = shouldOutputImageSequence
		? absoluteOutputFile
		: await fs.promises.mkdtemp(path.join(os.tmpdir(), 'react-motion-render'));

	Log.verbose('Output dir', outputDir);

	const renderProgress = createOverwriteableCliOutput(quietFlagProvided());
	const realFrameRange = RenderInternals.getRealFrameRange(
		config.durationInFrames,
		frameRange
	);
	const totalFrames: number[] = RenderInternals.getFramesToRender(
		realFrameRange,
		everyNthFrame
	);
	let encodedFrames = 0;
	let renderedFrames = 0;
	let encodedDoneIn: number | null = null;
	let renderedDoneIn: number | null = null;
	let stitchStage: StitchingState = 'encoding';
	const downloads: DownloadProgress[] = [];

	const updateRenderProgress = () => {
		if (totalFrames.length === 0) {
			throw new Error('totalFrames should not be 0');
		}

		return renderProgress.update(
			makeRenderingAndStitchingProgress({
				rendering: {
					frames: renderedFrames,
					totalFrames: totalFrames.length,
					concurrency: RenderInternals.getActualConcurrency(concurrency),
					doneIn: renderedDoneIn,
					steps,
				},
				stitching: shouldOutputImageSequence
					? null
					: {
							doneIn: encodedDoneIn,
							frames: encodedFrames,
							stage: stitchStage,
							steps,
							totalFrames: totalFrames.length,
							codec,
					  },
				downloads,
			})
		);
	};

	if (shouldOutputImageSequence) {
		fs.mkdirSync(absoluteOutputFile, {
			recursive: true,
		});
		if (imageFormat === 'none') {
			Log.error(
				'Cannot render an image sequence with a codec that renders no images.'
			);
			Log.error(`codec = ${codec}, imageFormat = ${imageFormat}`);
			process.exit(1);
		}

		await renderFrames({
			config,
			imageFormat,
			inputProps,
			onFrameUpdate: (rendered) => {
				renderedFrames = rendered;
				updateRenderProgress();
			},
			onStart: () => undefined,
			onDownload: (src: string) => {
				if (src.startsWith('data:')) {
					Log.info(
						'\nWriting Data URL to file: ',
						src.substring(0, 30) + '...'
					);
				} else {
					Log.info('\nDownloading asset... ', src);
				}
			},
			outputDir,
			serveUrl: urlOrBundle,
			dumpBrowserLogs: RenderInternals.isEqualOrBelowLogLevel(
				ConfigInternals.Logging.getLogLevel(),
				'verbose'
			),
			everyNthFrame,
			envVariables,
			frameRange,
			concurrency,
			puppeteerInstance,
			quality,
			timeoutInMilliseconds: puppeteerTimeout,
			chromiumOptions,
			scale,
			ffmpegExecutable,
			ffprobeExecutable,
			browserExecutable,

			port,
			downloadMap,
		});
		renderedDoneIn = Date.now() - startTime;

		updateRenderProgress();
		Log.info();
		Log.info();
		Log.info(chalk.green('\nYour image sequence is ready!'));
		return;
	}

	const options = await getRenderMediaOptions({
		config,
		outputLocation: absoluteOutputFile,
		serveUrl: urlOrBundle,
		codec,
	});

	await renderMedia({
		...options,
		onProgress: (update) => {
			encodedDoneIn = update.encodedDoneIn;
			encodedFrames = update.encodedFrames;
			renderedDoneIn = update.renderedDoneIn;
			stitchStage = update.stitchStage;
			renderedFrames = update.renderedFrames;
			updateRenderProgress();
		},
		puppeteerInstance,
		onDownload,
		downloadMap,
		onSlowestFrames: (slowestFrames) => {
			Log.verbose();
			Log.verbose(`Slowest frames:`);
			slowestFrames.forEach(({frame, time}) => {
				Log.verbose(`Frame ${frame} (${time.toFixed(3)}ms)`);
			});
		},
	});

	Log.info();
	Log.info();

	const seconds = Math.round((Date.now() - startTime) / 1000);
	Log.info(
		[
			'- Total render time:',
			seconds,
			seconds === 1 ? 'second' : 'seconds',
		].join(' ')
	);
	Log.info('-', 'Output can be found at:');
	Log.info(chalk.cyan(`▶ ${absoluteOutputFile}`));

	if (shouldDelete) {
		try {
			await RenderInternals.deleteDirectory(urlOrBundle);
		} catch (err) {
			Log.warn('Could not clean up directory.');
			Log.warn(err);
			Log.warn('Do you have minimum required Node.js version?');
		}

		try {
			await RenderInternals.cleanDownloadMap(downloadMap);

			Log.verbose('Cleaned up', downloadMap.assetDir);
		} catch (err) {
			Log.warn('Could not clean up directory.');
			Log.warn(err);
			Log.warn('Do you have minimum required Node.js version?');
		}

		Log.info(
			chalk.green(`\nYour ${codec === 'gif' ? 'GIF' : 'video'} is ready!`)
		);

		if (
			RenderInternals.isEqualOrBelowLogLevel(
				ConfigInternals.Logging.getLogLevel(),
				'verbose'
			)
		) {
			RenderInternals.perf.logPerf();
		}
	}
};<|MERGE_RESOLUTION|>--- conflicted
+++ resolved
@@ -82,20 +82,11 @@
 		port,
 		everyNthFrame,
 		puppeteerTimeout,
-<<<<<<< HEAD
 		bundleOutDir,
 		publicPath,
 		muted,
 		enforceAudioTrack,
-	} = await getCliOptions({isLambda: false, type: 'series'});
-=======
-		publicDir,
-	} = await getCliOptions({
-		isLambda: false,
-		type: 'series',
-		codec,
-	});
->>>>>>> 90a60e16
+	} = await getCliOptions({isLambda: false, type: 'series', codec});
 
 	const relativeOutputLocation = getOutputFilename({
 		codec,
@@ -138,24 +129,14 @@
 		shouldOutputImageSequence ? null : ('stitching' as const),
 	].filter(Internals.truthy);
 
-<<<<<<< HEAD
 	const {urlOrBundle, steps, shouldDelete} = await prepareEntryPoint({
 		file,
 		otherSteps,
 		outDir: bundleOutDir,
 		publicPath,
 		remotionRoot,
-	});
-=======
-	const {urlOrBundle, cleanup: cleanupBundle} = await bundleOnCliOrTakeServeUrl(
-		{
-			fullPath,
-			remotionRoot,
-			steps,
-			publicDir,
-		}
-	);
->>>>>>> 90a60e16
+		publicDir,
+	});
 
 	const onDownload: RenderMediaOnDownload = (src) => {
 		const id = Math.random();
