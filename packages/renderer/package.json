{
	"name": "@remotion/renderer",
	"version": "3.3.16",
	"description": "Renderer for Remotion",
	"main": "dist/index.js",
	"types": "dist/index.d.ts",
	"sideEffects": false,
	"scripts": {
		"lint": "eslint src --ext ts,tsx",
		"test": "vitest --run",
		"watch": "tsc -w",
		"build": "tsc -d"
	},
	"author": "",
	"license": "SEE LICENSE IN LICENSE.md",
	"repository": {
		"url": "https://github.com/remotion-dev/remotion"
	},
	"bugs": {
		"url": "https://github.com/remotion-dev/remotion/issues"
	},
	"dependencies": {
		"execa": "5.1.1",
		"extract-zip": "2.0.1",
<<<<<<< HEAD
		"remotion": "3.3.11",
		"@remotion/compositor": "3.3.11",
=======
		"remotion": "3.3.16",
>>>>>>> 2774db82
		"source-map": "^0.8.0-beta.0",
		"ws": "8.7.0"
	},
	"peerDependencies": {
		"react": ">=16.8.0",
		"react-dom": ">=16.8.0"
	},
	"devDependencies": {
		"@jonny/eslint-config": "3.0.266",
		"@testing-library/dom": "^8.16.0",
		"@testing-library/react": "13.3.0",
		"@types/node": "^16.7.5",
		"@types/progress": "2.0.5",
		"@types/react": "18.0.23",
		"@types/react-dom": "18.0.0",
		"eslint": "8.25.0",
		"prettier": "^2.7.1",
		"prettier-plugin-organize-imports": "^2.3.4",
		"react": "18.0.0",
		"react-dom": "18.0.0",
		"typescript": "^4.7.0",
		"vitest": "0.24.3"
	},
	"keywords": [
		"remotion",
		"ffmpeg",
		"video",
		"react",
		"puppeteer",
		"player"
	],
	"publishConfig": {
		"access": "public"
	}
}<|MERGE_RESOLUTION|>--- conflicted
+++ resolved
@@ -22,12 +22,8 @@
 	"dependencies": {
 		"execa": "5.1.1",
 		"extract-zip": "2.0.1",
-<<<<<<< HEAD
-		"remotion": "3.3.11",
-		"@remotion/compositor": "3.3.11",
-=======
 		"remotion": "3.3.16",
->>>>>>> 2774db82
+		"@remotion/compositor": "3.3.16",
 		"source-map": "^0.8.0-beta.0",
 		"ws": "8.7.0"
 	},
