--- conflicted
+++ resolved
@@ -7,11 +7,7 @@
 
 let chromiumDisableWebSecurity = false;
 let ignoreCertificateErrors = false;
-<<<<<<< HEAD
-let openGlRenderer: OpenGlRenderer | null;
-=======
 let openGlRenderer: OpenGlRenderer | null = DEFAULT_OPENGL_RENDERER;
->>>>>>> a9b62997
 let headlessMode = true;
 
 export const getChromiumDisableWebSecurity = () => chromiumDisableWebSecurity;
