--- conflicted
+++ resolved
@@ -1,11 +1,6 @@
 import minimist from 'minimist';
-<<<<<<< HEAD
 import path, {resolve} from 'path';
-import {
-=======
-import {resolve} from 'path';
 import type {
->>>>>>> b8686589
 	BrowserExecutable,
 	Codec,
 	FfmpegExecutable,
@@ -13,11 +8,9 @@
 	LogLevel,
 	OpenGlRenderer,
 	PixelFormat,
-	ProResProfile} from 'remotion';
-import {
-	Config,
-	Internals
+	ProResProfile,
 } from 'remotion';
+import {Config, Internals} from 'remotion';
 import {Log} from './log';
 
 export type CommandLineOptions = {
