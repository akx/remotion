--- conflicted
+++ resolved
@@ -227,12 +227,9 @@
 	DELAY_RENDER_CALLSTACK_TOKEN,
 	useAbsoluteCurrentFrame,
 	portalNode,
-<<<<<<< HEAD
 	getPublicPath,
 	getBundleOutDir,
-=======
 	waitForRoot,
->>>>>>> 3fe717e7
 };
 
 export type {
