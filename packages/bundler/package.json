--- conflicted
+++ resolved
@@ -1,10 +1,6 @@
 {
 	"name": "@remotion/bundler",
-<<<<<<< HEAD
-	"version": "3.2.15",
-=======
 	"version": "3.2.16",
->>>>>>> d2596f73
 	"description": "Bundler for Remotion",
 	"main": "dist/index.js",
 	"sideEffects": false,
@@ -30,11 +26,7 @@
 		"css-loader": "5.2.7",
 		"esbuild": "0.14.19",
 		"react-refresh": "0.9.0",
-<<<<<<< HEAD
-		"remotion": "3.2.15",
-=======
 		"remotion": "3.2.16",
->>>>>>> d2596f73
 		"style-loader": "2.0.0",
 		"webpack": "5.72.0"
 	},
