--- conflicted
+++ resolved
@@ -69,11 +69,18 @@
 
 The [command line flag](/docs/cli/render#--port) `--port` will take precedence over this option.
 
-<<<<<<< HEAD
 ### setBundleDir()
 
 Defines where the Webpack bundle gets saved.
-=======
+
+```ts twoslash
+import { Config } from "remotion";
+// ---cut---
+Config.Bundling.setBundleDir("./bundled");
+```
+
+The [command line flag](/docs/cli/render#--bundle-dir) `--bundle-dir` will take precedence over this option.
+
 ### setPublicDir()
 
 _Available from v3.2.13_
@@ -81,22 +88,14 @@
 Define the location of the `public/` directory.  
 By default it is a folder named "public" inside the current working directory.  
 You can either set an absolute path, or a relative path that will be resolved from the closest package.json location.
->>>>>>> 90a60e16
-
-```ts twoslash
-import { Config } from "remotion";
-// ---cut---
-<<<<<<< HEAD
-Config.Bundling.setBundleDir("./dist");
-```
-
-The [command line flag](/docs/cli/bundle#--bundle-dir) `--bundle-dir` will take precedence over this option.
-=======
+
+```ts twoslash
+import { Config } from "remotion";
+// ---cut---
 Config.Bundling.setPublicDir("./publico");
 ```
 
 The [command line flag](/docs/cli/render#--public-dir) `--public-dir` will take precedence over this option.
->>>>>>> 90a60e16
 
 ## Log
 
