--- conflicted
+++ resolved
@@ -22,15 +22,9 @@
 	"dependencies": {
 		"execa": "5.1.1",
 		"puppeteer-core": "13.5.1",
-<<<<<<< HEAD
-		"remotion": "3.0.16",
-		"source-map": "^0.8.0-beta.0",
-		"mime-types": "2.1.35"
-=======
+		"mime-types": "2.1.35",
 		"remotion": "3.0.17",
-		"serve-handler": "6.1.3",
 		"source-map": "^0.8.0-beta.0"
->>>>>>> 48d690ba
 	},
 	"peerDependencies": {
 		"react": ">=16.8.0",
