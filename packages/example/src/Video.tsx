--- conflicted
+++ resolved
@@ -287,7 +287,6 @@
 				fps={30}
 				durationInFrames={100}
 			/>
-<<<<<<< HEAD
 			<Composition
 				id="scripts"
 				component={Scripts}
@@ -296,9 +295,7 @@
 				fps={30}
 				durationInFrames={100}
 			/>
-=======
 			<Still id="Orb" component={OrbScene} width={2000} height={2000} />
->>>>>>> 7b4800ab
 		</>
 	);
 };