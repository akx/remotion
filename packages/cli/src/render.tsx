--- conflicted
+++ resolved
@@ -94,18 +94,12 @@
 		shouldOutputImageSequence ? null : ('stitching' as const),
 	].filter(Internals.truthy);
 
-<<<<<<< HEAD
 	const {urlOrBundle, steps, shouldDelete} = await prepareEntryPoint({
 		file,
 		otherSteps,
 		outDir: bundleOutDir,
 		publicPath,
 	});
-=======
-	const urlOrBundle = RenderInternals.isServeUrl(fullPath)
-		? fullPath
-		: await bundleOnCli({fullPath, steps});
->>>>>>> eade2dc7
 
 	const onDownload: RenderMediaOnDownload = (src) => {
 		const id = Math.random();
