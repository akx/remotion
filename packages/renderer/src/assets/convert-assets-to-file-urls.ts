import {TAsset} from 'remotion';
import {downloadAndMapAssetsToFileUrl} from './download-and-map-assets-to-file';

const chunk = <T>(input: T[], size: number) => {
	return input.reduce<T[][]>((arr, item, idx) => {
		return idx % size === 0
			? [...arr, [item]]
			: [...arr.slice(0, -1), [...arr.slice(-1)[0], item]];
	}, []);
};

export const convertAssetsToFileUrls = async ({
	assets,
	downloadDir,
	onDownload,
}: {
	assets: TAsset[][];
	downloadDir: string;
	onDownload: (src: string) => void;
}): Promise<TAsset[][]> => {
<<<<<<< HEAD
	return Promise.all(
		assets.map((assetsForFrame) => {
			return Promise.all(
				assetsForFrame.map((a) => {
					return downloadAndMapAssetsToFileUrl({
						localhostAsset: a,
						downloadDir,
						onDownload,
					});
				})
			);
		})
	);
=======
	const chunks = chunk(assets, 1000);
	const results: TAsset[][][] = [];

	for (const ch of chunks) {
		const result = await Promise.all(
			ch.map((assetsForFrame) => {
				return Promise.all(
					assetsForFrame.map((a) => {
						return downloadAndMapAssetsToFileUrl({
							localhostAsset: a,
							webpackBundle: dir,
							onDownload,
						});
					})
				);
			})
		);
		results.push(result);
	}

	return results.flat(1);
>>>>>>> 656c66ea
};<|MERGE_RESOLUTION|>--- conflicted
+++ resolved
@@ -18,21 +18,6 @@
 	downloadDir: string;
 	onDownload: (src: string) => void;
 }): Promise<TAsset[][]> => {
-<<<<<<< HEAD
-	return Promise.all(
-		assets.map((assetsForFrame) => {
-			return Promise.all(
-				assetsForFrame.map((a) => {
-					return downloadAndMapAssetsToFileUrl({
-						localhostAsset: a,
-						downloadDir,
-						onDownload,
-					});
-				})
-			);
-		})
-	);
-=======
 	const chunks = chunk(assets, 1000);
 	const results: TAsset[][][] = [];
 
@@ -43,7 +28,7 @@
 					assetsForFrame.map((a) => {
 						return downloadAndMapAssetsToFileUrl({
 							localhostAsset: a,
-							webpackBundle: dir,
+							downloadDir,
 							onDownload,
 						});
 					})
@@ -54,5 +39,4 @@
 	}
 
 	return results.flat(1);
->>>>>>> 656c66ea
 };