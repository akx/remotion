--- conflicted
+++ resolved
@@ -94,15 +94,14 @@
 		);
 	}
 
-<<<<<<< HEAD
 	if (parsedCli.loop) {
 		Config.Rendering.setLoop(parsedCli.loop);
-=======
+	}
+
 	if (parsedCli['ffprobe-executable']) {
 		Config.Rendering.setFfprobeExecutable(
 			resolve(parsedCli['ffprobe-executable'])
 		);
->>>>>>> 2f7d6ed7
 	}
 
 	if (typeof parsedCli['bundle-cache'] !== 'undefined') {
