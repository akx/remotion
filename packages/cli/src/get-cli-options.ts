import type {
	BrowserExecutable,
	ChromiumOptions,
	Codec,
	FrameRange,
	PixelFormat,
} from '@remotion/renderer';
import {RenderInternals} from '@remotion/renderer';
import fs from 'fs';
import path from 'path';
import {ConfigInternals} from './config';
import {getEnvironmentVariables} from './get-env';
import {getFinalOutputCodec} from './get-final-output-codec';
import {getInputProps} from './get-input-props';
import {getImageFormat} from './image-formats';
import {Log} from './log';
import {getUserPassedOutputLocation} from './user-passed-output-location';

const getAndValidateFrameRange = () => {
	const frameRange = ConfigInternals.getRange();
	if (typeof frameRange === 'number') {
		Log.warn('Selected a single frame. Assuming you want to output an image.');
		Log.warn(
			`If you want to render a video, pass a range:  '--frames=${frameRange}-${frameRange}'.`
		);
		Log.warn("To dismiss this message, add the '--sequence' flag explicitly.");
	}

	return frameRange;
};

const getFinalCodec = async (options: {isLambda: boolean}) => {
	const userCodec = ConfigInternals.getOutputCodecOrUndefined();

	const codec = getFinalOutputCodec({
		codec: userCodec,
		fileExtension: options.isLambda
			? null
			: RenderInternals.getExtensionOfFilename(getUserPassedOutputLocation()),
		emitWarning: true,
	});
	const ffmpegExecutable = ConfigInternals.getCustomFfmpegExecutable();
	if (
		codec === 'vp8' &&
		!(await RenderInternals.ffmpegHasFeature({
			feature: 'enable-libvpx',
			isLambda: options.isLambda,
			ffmpegExecutable,
		}))
	) {
		Log.error(
			"The Vp8 codec has been selected, but your FFMPEG binary wasn't compiled with the --enable-lipvpx flag."
		);
		Log.error(
			'This does not work, please switch out your FFMPEG binary or choose a different codec.'
		);
	}

	if (
		codec === 'h265' &&
		!(await RenderInternals.ffmpegHasFeature({
			feature: 'enable-gpl',
			isLambda: options.isLambda,
			ffmpegExecutable,
		}))
	) {
		Log.error(
			"The H265 codec has been selected, but your FFMPEG binary wasn't compiled with the --enable-gpl flag."
		);
		Log.error(
			'This does not work, please recompile your FFMPEG binary with --enable-gpl --enable-libx265 or choose a different codec.'
		);
	}

	if (
		codec === 'h265' &&
		!(await RenderInternals.ffmpegHasFeature({
			feature: 'enable-libx265',
			isLambda: options.isLambda,
			ffmpegExecutable,
		}))
	) {
		Log.error(
			"The H265 codec has been selected, but your FFMPEG binary wasn't compiled with the --enable-libx265 flag."
		);
		Log.error(
			'This does not work, please recompile your FFMPEG binary with --enable-gpl --enable-libx265 or choose a different codec.'
		);
	}

	return codec;
};

const getBrowser = () =>
	ConfigInternals.getBrowser() ?? RenderInternals.DEFAULT_BROWSER;

export const getAndValidateAbsoluteOutputFile = (
	relativeOutputLocation: string,
	overwrite: boolean
) => {
	const absoluteOutputFile = path.resolve(
		process.cwd(),
		relativeOutputLocation
	);
	if (fs.existsSync(absoluteOutputFile) && !overwrite) {
		Log.error(
			`File at ${absoluteOutputFile} already exists. Use --overwrite to overwrite.`
		);
		process.exit(1);
	}

	return absoluteOutputFile;
};

const getAndValidateShouldOutputImageSequence = async ({
	frameRange,
	isLambda,
}: {
	frameRange: FrameRange | null;
	isLambda: boolean;
}) => {
	const shouldOutputImageSequence =
		ConfigInternals.getShouldOutputImageSequence(frameRange);
	// When parsing options locally, we don't need FFMPEG because the render will happen on Lambda
	if (!shouldOutputImageSequence && !isLambda) {
		await RenderInternals.validateFfmpeg(
			ConfigInternals.getCustomFfmpegExecutable()
		);
	}

	return shouldOutputImageSequence;
};

const getAndValidateCrf = (
	shouldOutputImageSequence: boolean,
	codec: Codec
) => {
	const crf = shouldOutputImageSequence
		? null
		: ConfigInternals.getActualCrf(codec);
	if (crf !== null) {
		RenderInternals.validateSelectedCrfAndCodecCombination(crf, codec);
	}

	return crf;
};

const getAndValidatePixelFormat = (codec: Codec) => {
	const pixelFormat = ConfigInternals.getPixelFormat();

	RenderInternals.validateSelectedPixelFormatAndCodecCombination(
		pixelFormat,
		codec
	);
	return pixelFormat;
};

const getAndValidateProResProfile = (actualCodec: Codec) => {
	const proResProfile = ConfigInternals.getProResProfile();
	RenderInternals.validateSelectedCodecAndProResCombination(
		actualCodec,
		proResProfile
	);

	return proResProfile;
};

const getAndValidateImageFormat = ({
	shouldOutputImageSequence,
	codec,
	pixelFormat,
}: {
	shouldOutputImageSequence: boolean;
	codec: Codec;
	pixelFormat: PixelFormat;
}) => {
	const imageFormat = getImageFormat(
		shouldOutputImageSequence ? undefined : codec
	);
	RenderInternals.validateSelectedPixelFormatAndImageFormatCombination(
		pixelFormat,
		imageFormat
	);
	return imageFormat;
};

const getAndValidateBrowser = async (browserExecutable: BrowserExecutable) => {
	const browser = getBrowser();
	try {
		await RenderInternals.ensureLocalBrowser(browser, browserExecutable);
	} catch (err) {
		Log.error('Could not download a browser for rendering frames.');
		Log.error(err);
		process.exit(1);
	}

	return browser;
};

export const getCliOptions = async (options: {
	isLambda: boolean;
	type: 'still' | 'series' | 'get-compositions-or-bundle';
}) => {
	const frameRange = getAndValidateFrameRange();

	const codec: Codec =
		options.type === 'get-compositions-or-bundle'
			? 'h264'
			: await getFinalCodec({
					isLambda: options.isLambda,
			  });
	const shouldOutputImageSequence =
		options.type === 'still'
			? true
			: await getAndValidateShouldOutputImageSequence({
					frameRange,
					isLambda: options.isLambda,
			  });

	const overwrite = ConfigInternals.getShouldOverwrite();
	const crf = getAndValidateCrf(shouldOutputImageSequence, codec);
	const pixelFormat = getAndValidatePixelFormat(codec);
	const imageFormat = getAndValidateImageFormat({
		shouldOutputImageSequence,
		codec,
		pixelFormat,
	});
	const proResProfile = getAndValidateProResProfile(codec);
	const browserExecutable = ConfigInternals.getBrowserExecutable();
	const ffmpegExecutable = ConfigInternals.getCustomFfmpegExecutable();
	const ffprobeExecutable = ConfigInternals.getCustomFfprobeExecutable();
	const scale = ConfigInternals.getScale();
	const port = ConfigInternals.getServerPort();

	const chromiumOptions: ChromiumOptions = {
		disableWebSecurity: ConfigInternals.getChromiumDisableWebSecurity(),
		ignoreCertificateErrors: ConfigInternals.getIgnoreCertificateErrors(),
		headless: ConfigInternals.getChromiumHeadlessMode(),
		gl:
			ConfigInternals.getChromiumOpenGlRenderer() ??
			RenderInternals.DEFAULT_OPENGL_RENDERER,
	};
	const everyNthFrame = ConfigInternals.getAndValidateEveryNthFrame(codec);
	const numberOfGifLoops =
		ConfigInternals.getAndValidateNumberOfGifLoops(codec);

	const parallelism = ConfigInternals.getConcurrency();

	RenderInternals.validateConcurrency(parallelism, 'concurrency');

	return {
		puppeteerTimeout: ConfigInternals.getCurrentPuppeteerTimeout(),
		parallelism,
		frameRange,
		shouldOutputImageSequence,
		codec,
		inputProps: getInputProps(() => undefined),
		envVariables: await getEnvironmentVariables(),
		quality: ConfigInternals.getQuality(),
		browser: await getAndValidateBrowser(browserExecutable),
		crf,
		pixelFormat,
		imageFormat,
		proResProfile,
		everyNthFrame,
		numberOfGifLoops,
		stillFrame: ConfigInternals.getStillFrame(),
		browserExecutable,
		ffmpegExecutable,
		ffprobeExecutable,
		logLevel: ConfigInternals.Logging.getLogLevel(),
		scale,
		chromiumOptions,
		overwrite,
		port: port ?? null,
<<<<<<< HEAD
		publicPath: ConfigInternals.getPublicPath(),
		bundleOutDir: ConfigInternals.getBundleOutDir(),
=======
		muted: ConfigInternals.getMuted(),
		enforceAudioTrack: ConfigInternals.getEnforceAudioTrack(),
		keyboardShortcutsEnables: ConfigInternals.getKeyboardShortcutsEnabled(),
>>>>>>> 122ac070
	};
};<|MERGE_RESOLUTION|>--- conflicted
+++ resolved
@@ -273,13 +273,10 @@
 		chromiumOptions,
 		overwrite,
 		port: port ?? null,
-<<<<<<< HEAD
 		publicPath: ConfigInternals.getPublicPath(),
 		bundleOutDir: ConfigInternals.getBundleOutDir(),
-=======
 		muted: ConfigInternals.getMuted(),
 		enforceAudioTrack: ConfigInternals.getEnforceAudioTrack(),
 		keyboardShortcutsEnables: ConfigInternals.getKeyboardShortcutsEnabled(),
->>>>>>> 122ac070
 	};
 };