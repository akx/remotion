--- conflicted
+++ resolved
@@ -78,16 +78,7 @@
 export const bundle = async (
 	entryPoint: string,
 	onProgressUpdate?: (progress: number) => void,
-<<<<<<< HEAD
-	options?: {
-		webpackOverride?: WebpackOverrideFn;
-		outDir?: string | null;
-		enableCaching?: boolean;
-		publicPath?: string | null;
-	}
-=======
 	options?: BundleOptions
->>>>>>> 5a2a2766
 ): Promise<string> => {
 	const resolvedRemotionRoot = options?.rootDir ?? process.cwd();
 
