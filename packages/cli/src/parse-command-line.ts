--- conflicted
+++ resolved
@@ -82,13 +82,7 @@
 	boolean: BooleanFlags,
 });
 
-<<<<<<< HEAD
-export const parseCommandLine = (
-	type: 'still' | 'sequence' | 'lambda' | 'preview' | 'versions' | 'bundle'
-) => {
-=======
 export const parseCommandLine = () => {
->>>>>>> 90a60e16
 	if (parsedCli['pixel-format']) {
 		Config.Output.setPixelFormat(parsedCli['pixel-format']);
 	}
