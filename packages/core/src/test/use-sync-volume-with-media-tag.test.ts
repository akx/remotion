--- conflicted
+++ resolved
@@ -1,10 +1,6 @@
-<<<<<<< HEAD
 // @ts-expect-error
 globalThis.IS_REACT_ACT_ENVIRONMENT = true;
 
-import {renderHook} from '@testing-library/react';
-=======
->>>>>>> e6938887
 import {RefObject} from 'react';
 import {expect, test, vitest} from 'vitest';
 import {
