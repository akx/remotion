import type {LegacyBundleOptions} from '@remotion/bundler';
import {bundle, BundlerInternals} from '@remotion/bundler';
import {ConfigInternals} from './config';
import {Log} from './log';
import {quietFlagProvided} from './parse-command-line';
import {
	createOverwriteableCliOutput,
	makeBundlingProgress,
} from './progress-bar';
import type {RenderStep} from './step';

export const bundleOnCliOrTakeServeUrl = async ({
	fullPath,
	remotionRoot,
	steps,
<<<<<<< HEAD
	outDir,
	publicPath,
=======
	publicDir,
>>>>>>> 90a60e16
}: {
	fullPath: string;
	remotionRoot: string;
	steps: RenderStep[];
<<<<<<< HEAD
	outDir: string | null;
	publicPath: string | null;
=======
	publicDir: string | null;
}): Promise<{
	urlOrBundle: string;
	cleanup: () => Promise<void>;
}> => {
	if (RenderInternals.isServeUrl(fullPath)) {
		return {
			urlOrBundle: fullPath,
			cleanup: () => Promise.resolve(undefined),
		};
	}

	const bundled = await bundleOnCli({fullPath, remotionRoot, steps, publicDir});

	return {
		urlOrBundle: bundled,
		cleanup: () => RenderInternals.deleteDirectory(bundled),
	};
};

export const bundleOnCli = async ({
	fullPath,
	steps,
	remotionRoot,
	publicDir,
}: {
	fullPath: string;
	steps: RenderStep[];
	remotionRoot: string;
	publicDir: string | null;
>>>>>>> 90a60e16
}) => {
	const shouldCache = ConfigInternals.getWebpackCaching();

	const onProgress = (progress: number) => {
		bundlingProgress.update(
			makeBundlingProgress({
				progress: progress / 100,
				steps,
				doneIn: null,
			})
		);
	};

	const options: LegacyBundleOptions = {
		enableCaching: shouldCache,
		webpackOverride: ConfigInternals.getWebpackOverrideFn() ?? ((f) => f),
		rootDir: remotionRoot,
<<<<<<< HEAD
		outDir: outDir ?? undefined,
		publicPath: publicPath ?? undefined,
=======
		publicDir,
>>>>>>> 90a60e16
	};

	const [hash] = BundlerInternals.getConfig({
		outDir: '',
		entryPoint: fullPath,
		onProgress,
		options,
		resolvedRemotionRoot: remotionRoot,
	});

	const cacheExistedBefore = BundlerInternals.cacheExists(
		remotionRoot,
		'production',
		hash
	);
	if (cacheExistedBefore !== 'does-not-exist' && !shouldCache) {
		Log.info('🧹 Cache disabled but found. Deleting... ');
		await BundlerInternals.clearCache(remotionRoot);
	}

	if (cacheExistedBefore === 'other-exists' && shouldCache) {
		Log.info('🧹 Webpack config change detected. Clearing cache... ');
		await BundlerInternals.clearCache(remotionRoot);
	}

	const bundleStartTime = Date.now();
	const bundlingProgress = createOverwriteableCliOutput(quietFlagProvided());

	const bundled = await bundle({
		entryPoint: fullPath,
		onProgress: (progress) => {
			bundlingProgress.update(
				makeBundlingProgress({
					progress: progress / 100,
					steps,
					doneIn: null,
				})
			);
		},
		...options,
	});
	bundlingProgress.update(
		makeBundlingProgress({
			progress: 1,
			steps,
			doneIn: Date.now() - bundleStartTime,
		}) + '\n'
	);
	Log.verbose('Bundled under', bundled);
	const cacheExistedAfter =
		BundlerInternals.cacheExists(remotionRoot, 'production', hash) === 'exists';

	if (cacheExistedAfter) {
		if (
			cacheExistedBefore === 'does-not-exist' ||
			cacheExistedBefore === 'other-exists'
		) {
			Log.info('⚡️ Cached bundle. Subsequent renders will be faster.');
		}
	}

	return bundled;
};<|MERGE_RESOLUTION|>--- conflicted
+++ resolved
@@ -13,51 +13,16 @@
 	fullPath,
 	remotionRoot,
 	steps,
-<<<<<<< HEAD
 	outDir,
 	publicPath,
-=======
 	publicDir,
->>>>>>> 90a60e16
 }: {
 	fullPath: string;
 	remotionRoot: string;
 	steps: RenderStep[];
-<<<<<<< HEAD
 	outDir: string | null;
 	publicPath: string | null;
-=======
 	publicDir: string | null;
-}): Promise<{
-	urlOrBundle: string;
-	cleanup: () => Promise<void>;
-}> => {
-	if (RenderInternals.isServeUrl(fullPath)) {
-		return {
-			urlOrBundle: fullPath,
-			cleanup: () => Promise.resolve(undefined),
-		};
-	}
-
-	const bundled = await bundleOnCli({fullPath, remotionRoot, steps, publicDir});
-
-	return {
-		urlOrBundle: bundled,
-		cleanup: () => RenderInternals.deleteDirectory(bundled),
-	};
-};
-
-export const bundleOnCli = async ({
-	fullPath,
-	steps,
-	remotionRoot,
-	publicDir,
-}: {
-	fullPath: string;
-	steps: RenderStep[];
-	remotionRoot: string;
-	publicDir: string | null;
->>>>>>> 90a60e16
 }) => {
 	const shouldCache = ConfigInternals.getWebpackCaching();
 
@@ -75,12 +40,9 @@
 		enableCaching: shouldCache,
 		webpackOverride: ConfigInternals.getWebpackOverrideFn() ?? ((f) => f),
 		rootDir: remotionRoot,
-<<<<<<< HEAD
 		outDir: outDir ?? undefined,
 		publicPath: publicPath ?? undefined,
-=======
 		publicDir,
->>>>>>> 90a60e16
 	};
 
 	const [hash] = BundlerInternals.getConfig({
