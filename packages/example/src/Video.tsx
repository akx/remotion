import React from 'react';
import {Composition} from 'remotion';
import {Framer} from './Framer';
import {MissingImg} from './MissingImg';
import {TenFrameTester} from './TenFrameTester';
import {VideoTesting} from './VideoTesting';

export const Index: React.FC = () => {
	return (
		<>
			<Composition
				id="nested"
				lazyComponent={() => import('./NestedSequences')}
				durationInFrames={200}
				fps={60}
				height={1080}
				width={1080}
			/>
			<Composition
				id="beta-text"
				lazyComponent={() => import('./BetaText')}
				width={1080}
				height={1080}
				fps={30}
				durationInFrames={3 * 30}
			/>
			<Composition
				id="black-gradients"
				lazyComponent={() => import('./BlackGradients')}
				width={1080}
				height={1080}
				fps={30}
				durationInFrames={30}
			/>
			<Composition
				id="features"
				lazyComponent={() => import('./Features')}
				width={1080}
				height={1080}
				fps={30}
				durationInFrames={4 * 30}
			/>
			<Composition
				id="font"
				lazyComponent={() => import('./Font')}
				width={1080}
				height={1080}
				fps={30}
				durationInFrames={30 * 30}
			/>

			<Composition
				id="hacker-logo"
				lazyComponent={() => import('./HackerLogo')}
				width={1024}
				height={1024}
				fps={1}
				durationInFrames={1}
			/>
			<Composition
				id="rating"
				lazyComponent={() => import('./NewPackAnnouncement')}
				width={1080}
				height={1920}
				fps={30}
				durationInFrames={7 * 30}
			/>
			<Composition
				id="react-svg"
				lazyComponent={() => import('./ReactSvg')}
				width={1920}
				height={1080}
				fps={60}
				durationInFrames={300}
				defaultProps={{
					transparent: true,
				}}
			/>
			<Composition
				id="shadow-circles"
				lazyComponent={() => import('./ShadowCircles')}
				width={1080}
				height={1920}
				fps={30}
				durationInFrames={60}
			/>
			<Composition
				id="stagger-type"
				lazyComponent={() => import('./StaggerType')}
				width={1080}
				height={1080}
				fps={30}
				durationInFrames={45}
			/>
			<Composition
				id="tiles"
				lazyComponent={() => import('./Tiles')}
				width={1080}
				height={1920}
				fps={30}
				durationInFrames={90}
			/>
			<Composition
				id="title"
				lazyComponent={() => import('./Title')}
				width={1080}
				height={1920}
				fps={30}
				durationInFrames={90}
			/>
			<Composition
				id="mdx-test"
				lazyComponent={() => import('./MdxTest')}
				width={1080}
				height={1080}
				fps={30}
				durationInFrames={30 * 30}
			/>
			<Composition
				id="react-native-web"
				lazyComponent={() => import('./ReactNativeWeb')}
				width={1080}
				height={1080}
				fps={30}
				durationInFrames={30 * 30}
			/>
			<Composition
				id="iframe"
				lazyComponent={() => import('./IframeTest')}
				width={1080}
				height={1080}
				fps={30}
				durationInFrames={10}
			/>
			<Composition
				id="missing-img"
				component={MissingImg}
				width={1080}
				height={1080}
				fps={30}
				durationInFrames={10}
			/>
			<Composition
<<<<<<< HEAD
				id="audio-testing"
				lazyComponent={() => import('./AudioTesting')}
				width={1080}
				height={1080}
				fps={30}
				durationInFrames={300}
			/>
			<Composition
				id="audio-testing-mute"
				lazyComponent={() => import('./AudioTestingMute')}
				width={1080}
				height={1080}
				fps={30}
				durationInFrames={300}
=======
				id="ten-frame-tester"
				component={TenFrameTester}
				width={1080}
				height={1080}
				fps={30}
				durationInFrames={10}
			/>
			<Composition
				id="video-testing"
				component={VideoTesting}
				width={1080}
				height={1080}
				fps={30}
				durationInFrames={100}
			/>
			<Composition
				id="framer"
				component={Framer}
				width={1080}
				height={1080}
				fps={30}
				durationInFrames={100}
>>>>>>> 387fcbcc
			/>
		</>
	);
};<|MERGE_RESOLUTION|>--- conflicted
+++ resolved
@@ -141,7 +141,6 @@
 				durationInFrames={10}
 			/>
 			<Composition
-<<<<<<< HEAD
 				id="audio-testing"
 				lazyComponent={() => import('./AudioTesting')}
 				width={1080}
@@ -156,7 +155,8 @@
 				height={1080}
 				fps={30}
 				durationInFrames={300}
-=======
+			/>
+			<Composition
 				id="ten-frame-tester"
 				component={TenFrameTester}
 				width={1080}
@@ -179,7 +179,6 @@
 				height={1080}
 				fps={30}
 				durationInFrames={100}
->>>>>>> 387fcbcc
 			/>
 		</>
 	);
