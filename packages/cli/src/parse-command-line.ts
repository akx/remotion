--- conflicted
+++ resolved
@@ -222,7 +222,6 @@
 		Config.Bundling.setPort(parsedCli.port);
 	}
 
-<<<<<<< HEAD
 	if (typeof parsedCli['bundle-dir'] !== 'undefined') {
 		Config.Bundling.setBundleOutDir(
 			path.resolve(process.cwd(), parsedCli['bundle-dir'])
@@ -231,7 +230,6 @@
 
 	if (typeof parsedCli['public-path'] !== 'undefined') {
 		Config.Bundling.setPublicPath(parsedCli['public-path']);
-=======
 	if (typeof parsedCli.muted !== 'undefined') {
 		Config.Rendering.setMuted(parsedCli.muted);
 	}
@@ -244,7 +242,6 @@
 
 	if (typeof parsedCli['enforce-audio-track'] !== 'undefined') {
 		Config.Rendering.setEnforceAudioTrack(parsedCli['enforce-audio-track']);
->>>>>>> 122ac070
 	}
 };
 
