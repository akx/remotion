/**
 * The configuration has moved to @remotion/cli.
 * For the moment the type definitions are going to stay here
 */

type Concurrency = number | null;
import type {Configuration} from 'webpack';
type WebpackConfiguration = Configuration;
type WebpackOverrideFn = (
	currentConfiguration: WebpackConfiguration
) => WebpackConfiguration;
type BrowserExecutable = string | null;
type FrameRange = number | [number, number];
type FfmpegExecutable = string | null;
type Loop = number | null;
type CodecOrUndefined =
	| 'h264'
	| 'h265'
	| 'vp8'
	| 'vp9'
	| 'mp3'
	| 'aac'
	| 'wav'
	| 'prores'
	| 'h264-mkv'
	| 'gif'
	| undefined;
type Crf = number | undefined;

export type ConfigType = {
	readonly Preview: {
		/**
		 * Change the maximum amount of tracks that are shown in the timeline.
		 * @param maxTracks The maximum amount of timeline tracks that you would like to show.
		 * @default 15
		 */
		readonly setMaxTimelineTracks: (maxTracks: number) => void;
		/**
		 * Enable Keyboard shortcuts in the Remotion Preview.
		 * @param enabled Boolean whether to enable the keyboard shortcuts
		 * @default true
		 */
		readonly setKeyboardShortcutsEnabled: (enableShortcuts: boolean) => void;
	};
	readonly Bundling: {
		/**
		 * Pass in a function which takes the current Webpack config
		 * and return a modified Webpack configuration.
		 * Docs: http://remotion.dev/docs/webpack
		 */
		readonly overrideWebpackConfig: (fn: WebpackOverrideFn) => void;
		/**
		 * Whether Webpack bundles should be cached to make
		 * subsequent renders faster. Default: true
		 */
		readonly setCachingEnabled: (flag: boolean) => void;
		/**
		 * Define on which port Remotion should start it's HTTP servers during preview and rendering.
		 * By default, Remotion will try to find a free port.
		 * If you specify a port, but it's not available, Remotion will throw an error.
		 */
		readonly setPort: (port: number | undefined) => void;
<<<<<<< HEAD

		readonly setBundleDir: (path: string) => void;
		readonly setPublicPath: (path: string) => void;
=======
		/**
		 * Define the location of the public/ directory.
		 * By default it is a folder named "public" inside the current working directory.
		 * You can set an absolute path or a relative path that will be resolved from the closest package.json location.
		 */
		readonly setPublicDir: (publicDir: string | null) => void;
>>>>>>> 90a60e16
	};
	readonly Log: {
		/**
		 * Set the log level.
		 * Acceptable values: 'error' | 'warning' | 'info' | 'verbose'
		 * Default value: 'info'
		 *
		 * Set this to 'verbose' to get browser logs and other IO.
		 */
		readonly setLevel: (
			newLogLevel: 'verbose' | 'info' | 'warn' | 'error'
		) => void;
	};
	readonly Puppeteer: {
		/**
		 * Specify executable path for the browser to use.
		 * Default: null, which will make Remotion find or download a version of said browser.
		 */
		readonly setBrowserExecutable: (
			newBrowserExecutablePath: BrowserExecutable
		) => void;
		/**
		 * Set how many milliseconds a frame may take to render before it times out.
		 * Default: `30000`
		 */
		readonly setTimeoutInMilliseconds: (newPuppeteerTimeout: number) => void;
		/**
		 * Setting deciding whether to disable CORS and other Chrome security features.
		 * Default: false
		 */
		readonly setChromiumDisableWebSecurity: (should: boolean) => void;
		/**
		 * Setting whether to ignore any invalid SSL certificates, such as self-signed ones.
		 * Default: false
		 */
		readonly setChromiumIgnoreCertificateErrors: (should: boolean) => void;
		/**
		 * If false, will open an actual browser during rendering to observe progress.
		 * Default: true
		 */
		readonly setChromiumHeadlessMode: (should: boolean) => void;
		/**
		 * Set the OpenGL rendering backend for Chrome. Possible values: 'egl', 'angle', 'swiftshader' and 'swangle'.
		 * Default: 'swangle' in Lambda, null elsewhere.
		 */
		readonly setChromiumOpenGlRenderer: (
			renderer: 'swangle' | 'angle' | 'egl' | 'swiftshader'
		) => void;
	};
	readonly Rendering: {
		/**
		 * Set a custom location for a .env file.
		 * Default: `.env`
		 */
		readonly setDotEnvLocation: (file: string) => void;
		/**
		 * Sets how many Puppeteer instances will work on rendering your video in parallel.
		 * Default: `null`, meaning half of the threads available on your CPU.
		 */
		readonly setConcurrency: (newConcurrency: Concurrency) => void;
		/**
		 * Set the JPEG quality for the frames.
		 * Must be between 0 and 100.
		 * Must be between 0 and 100.
		 * Default: 80
		 */
		readonly setQuality: (q: number | undefined) => void;
		/** Decide in which image format to render. Can be either 'jpeg' or 'png'.
		 * PNG is slower, but supports transparency.
		 */
		readonly setImageFormat: (format: 'png' | 'jpeg' | 'none') => void;
		/**
		 * Render only a subset of a video.
		 * Pass in a tuple [20, 30] to only render frames 20-30 into a video.
		 * Pass in a single number `20` to only render a single frame as an image.
		 * The frame count starts at 0.
		 */
		readonly setFrameRange: (newFrameRange: FrameRange | null) => void;
		/**
		 * Specify local ffmpeg executable.
		 * Default: null, which will use ffmpeg available in PATH.
		 */
		readonly setFfmpegExecutable: (ffmpegPath: FfmpegExecutable) => void;
		/**
		 * Specify local ffprobe executable.
		 * Default: null, which will use ffprobe available in PATH.
		 */
		readonly setFfprobeExecutable: (ffprobePath: FfmpegExecutable) => void;
		/**
		 * Scales the output dimensions by a factor.
		 * Default: 1.
		 */
		readonly setScale: (newScale: number) => void;
		/**
		 * Specify which frames should be picked for rendering a GIF
		 * Default: 1, which means every frame
		 * https://remotion.dev/docs/render-as-gif
		 */
		readonly setEveryNthFrame: (frame: number) => void;
		/**
		 * Specify the number of Loop a GIF should have.
		 * Default: null (means GIF will loop infinite)
		 */
		readonly setNumberOfGifLoops: (newLoop: Loop) => void;
		/**
		 * Disable audio output.
		 * Default: false
		 */
		readonly setMuted: (muted: boolean) => void;
		/**
		 * Don't render an audio track if it would be silent.
		 * Default: true
		 */
		readonly setEnforceAudioTrack: (enforceAudioTrack: boolean) => void;
	};
	readonly Output: {
		/**
		 * Set the output file location string. Default: `out/{composition}.{codec}`
		 */
		readonly setOutputLocation: (newOutputLocation: string) => void;
		/**
		 * If the video file already exists, should Remotion overwrite
		 * the output? Default: true
		 */
		readonly setOverwriteOutput: (newOverwrite: boolean) => void;
		/**
		 * Sets the pixel format in FFMPEG.
		 * See https://trac.ffmpeg.org/wiki/Chroma%20Subsampling for an explanation.
		 * You can override this using the `--pixel-format` Cli flag.
		 */
		readonly setPixelFormat: (
			format:
				| 'yuv420p'
				| 'yuva420p'
				| 'yuv422p'
				| 'yuv444p'
				| 'yuv420p10le'
				| 'yuv422p10le'
				| 'yuv444p10le'
				| 'yuva444p10le'
		) => void;
		/**
		 * @deprecated Use setCodec() and setImageSequence() instead.
		 * Specify what kind of output you, either `mp4` or `png-sequence`.
		 */
		readonly setOutputFormat: (newLegacyFormat: 'mp4' | 'png-sequence') => void;
		/**
		 * Specify the codec for stitching the frames into a video.
		 * Can be `h264` (default), `h265`, `vp8` or `vp9`
		 */
		readonly setCodec: (newCodec: CodecOrUndefined) => void;
		/**
		 * Set the Constant Rate Factor to pass to FFMPEG.
		 * Lower values mean better quality, but be aware that the ranges of
		 * possible values greatly differs between codecs.
		 */
		readonly setCrf: (newCrf: Crf) => void;
		/**
		 * Set to true if don't want a video but an image sequence as the output.
		 */
		readonly setImageSequence: (newImageSequence: boolean) => void;
		/**
		 * Set the ProRes profile.
		 * This method is only valid if the codec has been set to 'prores'.
		 * Possible values: 4444-xq, 4444, hq, standard, light, proxy. Default: 'hq'
		 * See https://avpres.net/FFmpeg/im_ProRes.html for meaning of possible values.
		 */
		readonly setProResProfile: (
			profile:
				| '4444-xq'
				| '4444'
				| 'hq'
				| 'standard'
				| 'light'
				| 'proxy'
				| undefined
		) => void;
		/**
		 * Override the arguments that Remotion passes to FFMPEG.
		 * Consult https://remotion.dev/docs/renderer/render-media#ffmpegoverride before using this feature.
		 */
		readonly overrideFfmpegCommand: (
			command: (info: {
				type: 'pre-stitcher' | 'stitcher';
				args: string[];
			}) => string[]
		) => void;
	};
};
export type {Concurrency, WebpackConfiguration, WebpackOverrideFn};

const conf = {} as unknown as ConfigType;

let enabled = false;

export const Config = new Proxy(conf, {
	get(target, prop, receiver) {
		if (!enabled) {
			throw new Error(
				'To use the Remotion config file, you need to have @remotion/cli installed.\n- Make sure that all versions of Remotion are the same.\n- Make sure that @remotion/cli is installed.\n- Make sure Config is imported from "@remotion/cli", not "remotion".'
			);
		}

		return Reflect.get(target, prop, receiver);
	},
});

export const enableLegacyRemotionConfig = () => {
	enabled = true;
};<|MERGE_RESOLUTION|>--- conflicted
+++ resolved
@@ -60,18 +60,15 @@
 		 * If you specify a port, but it's not available, Remotion will throw an error.
 		 */
 		readonly setPort: (port: number | undefined) => void;
-<<<<<<< HEAD
 
 		readonly setBundleDir: (path: string) => void;
 		readonly setPublicPath: (path: string) => void;
-=======
 		/**
 		 * Define the location of the public/ directory.
 		 * By default it is a folder named "public" inside the current working directory.
 		 * You can set an absolute path or a relative path that will be resolved from the closest package.json location.
 		 */
 		readonly setPublicDir: (publicDir: string | null) => void;
->>>>>>> 90a60e16
 	};
 	readonly Log: {
 		/**
