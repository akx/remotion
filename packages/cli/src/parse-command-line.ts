<<<<<<< HEAD
import minimist from 'minimist';
import path, {resolve} from 'path';
=======
>>>>>>> 5a2a2766
import type {
	BrowserExecutable,
	Codec,
	FfmpegExecutable,
	ImageFormat,
	LogLevel,
	OpenGlRenderer,
	PixelFormat,
	ProResProfile,
} from '@remotion/renderer';
import {RenderInternals} from '@remotion/renderer';
import minimist from 'minimist';
import {resolve} from 'path';
import {Config, ConfigInternals} from './config';
import {Log} from './log';

export type CommandLineOptions = {
	['browser-executable']: BrowserExecutable;
	['ffmpeg-executable']: FfmpegExecutable;
	['ffprobe-executable']: FfmpegExecutable;
	['pixel-format']: PixelFormat;
	['image-format']: ImageFormat;
	['prores-profile']: ProResProfile;
	['bundle-cache']: string;
	['bundle-dir']: string;
	['env-file']: string;
	['ignore-certificate-errors']: string;
	['disable-web-security']: string;
	['public-path']: string;
	['every-nth-frame']: number;
	['number-of-gif-loops']: number;
	codec: Codec;
	concurrency: number;
	timeout: number;
	config: string;
	crf: number;
	force: boolean;
	overwrite: boolean;
	png: boolean;
	props: string;
	quality: number;
	frames: string | number;
	scale: number;
	sequence: boolean;
	quiet: boolean;
	q: boolean;
	log: string;
	help: boolean;
	port: number;
	frame: string | number;
	['disable-headless']: boolean;
	gl: OpenGlRenderer;
};

export const BooleanFlags = [
	'force',
	'overwrite',
	'sequence',
	'help',
	'quiet',
	'q',
	// Lambda flags
	'force',
	'disable-chunk-optimization',
	'save-browser-logs',
	'disable-cloudwatch',
	'yes',
	'y',
	'disable-web-security',
	'ignore-certificate-errors',
	'disable-headless',
];

export const parsedCli = minimist<CommandLineOptions>(process.argv.slice(2), {
	boolean: BooleanFlags,
});

export const parseCommandLine = (
	type: 'still' | 'sequence' | 'lambda' | 'preview' | 'versions' | 'bundle'
) => {
	if (parsedCli['pixel-format']) {
		Config.Output.setPixelFormat(parsedCli['pixel-format']);
	}

	if (parsedCli['image-format']) {
		Config.Rendering.setImageFormat(parsedCli['image-format']);
	}

	if (parsedCli['browser-executable']) {
		Config.Puppeteer.setBrowserExecutable(parsedCli['browser-executable']);
	}

	if (parsedCli['ffmpeg-executable']) {
		Config.Rendering.setFfmpegExecutable(
			resolve(parsedCli['ffmpeg-executable'])
		);
	}

	if (parsedCli['number-of-gif-loops']) {
		Config.Rendering.setNumberOfGifLoops(parsedCli['number-of-gif-loops']);
	}

	if (parsedCli['ffprobe-executable']) {
		Config.Rendering.setFfprobeExecutable(
			resolve(parsedCli['ffprobe-executable'])
		);
	}

	if (typeof parsedCli['bundle-cache'] !== 'undefined') {
		Config.Bundling.setCachingEnabled(parsedCli['bundle-cache'] !== 'false');
	}

	if (parsedCli['disable-web-security']) {
		Config.Puppeteer.setChromiumDisableWebSecurity(true);
	}

	if (parsedCli['ignore-certificate-errors']) {
		Config.Puppeteer.setChromiumIgnoreCertificateErrors(true);
	}

	if (parsedCli['disable-headless']) {
		Config.Puppeteer.setChromiumHeadlessMode(false);
	}

	if (parsedCli.log) {
		if (!RenderInternals.isValidLogLevel(parsedCli.log)) {
			Log.error('Invalid `--log` value passed.');
			Log.error(
				`Accepted values: ${RenderInternals.logLevels
					.map((l) => `'${l}'`)
					.join(', ')}.`
			);
			process.exit(1);
		}

		ConfigInternals.Logging.setLogLevel(parsedCli.log as LogLevel);
	}

	if (parsedCli.concurrency) {
		Config.Rendering.setConcurrency(parsedCli.concurrency);
	}

	if (parsedCli.timeout) {
		Config.Puppeteer.setTimeoutInMilliseconds(parsedCli.timeout);
	}

	if (parsedCli.frames) {
		if (type === 'still') {
			Log.error(
				'--frames flag was passed to the `still` command. This flag only works with the `render` command. Did you mean `--frame`? See reference: https://www.remotion.dev/docs/cli/'
			);
			process.exit(1);
		}

		ConfigInternals.setFrameRangeFromCli(parsedCli.frames);
	}

	if (parsedCli.frame) {
		if (type === 'sequence') {
			Log.error(
				'--frame flag was passed to the `render` command. This flag only works with the `still` command. Did you mean `--frames`? See reference: https://www.remotion.dev/docs/cli/'
			);
			process.exit(1);
		}

		ConfigInternals.setStillFrame(Number(parsedCli.frame));
	}

	if (parsedCli.png) {
		Log.warn(
			'The --png flag has been deprecrated. Use --sequence --image-format=png from now on.'
		);
		Config.Output.setImageSequence(true);
		Config.Rendering.setImageFormat('png');
	}

	if (parsedCli.sequence) {
		Config.Output.setImageSequence(true);
	}

	if (typeof parsedCli.crf !== 'undefined') {
		Config.Output.setCrf(parsedCli.crf);
	}

	if (parsedCli.codec) {
		Config.Output.setCodec(parsedCli.codec);
	}

	if (parsedCli['every-nth-frame']) {
		Config.Rendering.setEveryNthFrame(parsedCli['every-nth-frame']);
	}

	if (parsedCli.gl) {
		Config.Puppeteer.setChromiumOpenGlRenderer(parsedCli.gl);
	}

	if (parsedCli['prores-profile']) {
		Config.Output.setProResProfile(
			String(parsedCli['prores-profile']) as ProResProfile
		);
	}

	if (parsedCli.overwrite) {
		Config.Output.setOverwriteOutput(parsedCli.overwrite);
	}

	if (typeof parsedCli.quality !== 'undefined') {
		Config.Rendering.setQuality(parsedCli.quality);
	}

	if (typeof parsedCli.scale !== 'undefined') {
		Config.Rendering.setScale(parsedCli.scale);
	}

	if (typeof parsedCli.port !== 'undefined') {
		Config.Bundling.setPort(parsedCli.port);
	}

	if (typeof parsedCli['bundle-dir'] !== 'undefined') {
		Config.Bundling.setBundleOutDir(
			path.resolve(process.cwd(), parsedCli['bundle-dir'])
		);
	}

	if (typeof parsedCli['public-path'] !== 'undefined') {
		Config.Bundling.setPublicPath(parsedCli['public-path']);
	}
};

export const quietFlagProvided = () => parsedCli.quiet || parsedCli.q;<|MERGE_RESOLUTION|>--- conflicted
+++ resolved
@@ -1,8 +1,3 @@
-<<<<<<< HEAD
-import minimist from 'minimist';
-import path, {resolve} from 'path';
-=======
->>>>>>> 5a2a2766
 import type {
 	BrowserExecutable,
 	Codec,
@@ -15,7 +10,7 @@
 } from '@remotion/renderer';
 import {RenderInternals} from '@remotion/renderer';
 import minimist from 'minimist';
-import {resolve} from 'path';
+import path, {resolve} from 'path';
 import {Config, ConfigInternals} from './config';
 import {Log} from './log';
 
