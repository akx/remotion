import type {RenderMediaOnDownload, StitchingState} from '@remotion/renderer';
import {
	getCompositions,
	openBrowser,
	renderFrames,
	RenderInternals,
	renderMedia,
} from '@remotion/renderer';
import fs from 'fs';
import os from 'os';
import path from 'path';
// eslint-disable-next-line no-restricted-imports
import {Internals} from 'remotion';
import {chalk} from './chalk';
import {ConfigInternals} from './config';
import {
	getAndValidateAbsoluteOutputFile,
	getCliOptions,
} from './get-cli-options';
import {getCompositionId} from './get-composition-id';
import {getOutputFilename} from './get-filename';
import {initializeRenderCli} from './initialize-render-cli';
import {Log} from './log';
import {parsedCli, quietFlagProvided} from './parse-command-line';
import {prepareEntryPoint} from './prepare-entry-point';
import type {DownloadProgress} from './progress-bar';
import {
	createOverwriteableCliOutput,
	makeRenderingAndStitchingProgress,
} from './progress-bar';
<<<<<<< HEAD
=======
import {bundleOnCliOrTakeServeUrl} from './setup-cache';
>>>>>>> 5a2a2766
import type {RenderStep} from './step';
import {checkAndValidateFfmpegVersion} from './validate-ffmpeg-version';

export const render = async (remotionRoot: string) => {
	const startTime = Date.now();
	const file = parsedCli._[1];
	if (!file) {
		Log.error('No entry point specified. Pass more arguments:');
		Log.error(
			'   npx remotion render [entry-point] [composition-name] [out-name]'
		);
		Log.error('Documentation: https://www.remotion.dev/docs/render');
		process.exit(1);
	}

<<<<<<< HEAD
	await initializeRenderCli('sequence');
=======
	const fullPath = RenderInternals.isServeUrl(file)
		? file
		: path.join(process.cwd(), file);

	const downloadMap = RenderInternals.makeDownloadMap();

	await initializeRenderCli(remotionRoot, 'sequence');

	Log.verbose('Asset dirs', downloadMap.assetDir);
>>>>>>> 5a2a2766

	const {
		codec,
		proResProfile,
		parallelism,
		frameRange,
		shouldOutputImageSequence,
		overwrite,
		inputProps,
		envVariables,
		quality,
		browser,
		crf,
		pixelFormat,
		imageFormat,
		browserExecutable,
		ffmpegExecutable,
		ffprobeExecutable,
		scale,
		chromiumOptions,
		port,
		numberOfGifLoops,
		everyNthFrame,
		puppeteerTimeout,
<<<<<<< HEAD
		bundleOutDir,
		publicPath,
	} = await getCliOptions({isLambda: false, type: 'series'});
=======
	} = await getCliOptions({
		isLambda: false,
		type: 'series',
	});
>>>>>>> 5a2a2766

	const relativeOutputLocation = getOutputFilename({
		codec,
		imageSequence: shouldOutputImageSequence,
		compositionName: getCompositionId(),
		defaultExtension: RenderInternals.getFileExtensionFromCodec(codec, 'final'),
	});

	const absoluteOutputFile = getAndValidateAbsoluteOutputFile(
		relativeOutputLocation,
		overwrite
	);

	const compositionId = getCompositionId();

	Log.info(
		chalk.gray(
			`Composition = ${compositionId}, Codec = ${codec}, Output = ${relativeOutputLocation}`
		)
	);

	Log.verbose('Browser executable: ', browserExecutable);

	await checkAndValidateFfmpegVersion({
		ffmpegExecutable,
	});

	const browserInstance = openBrowser(browser, {
		browserExecutable,
		shouldDumpIo: RenderInternals.isEqualOrBelowLogLevel(
			ConfigInternals.Logging.getLogLevel(),
			'verbose'
		),
		chromiumOptions,
		forceDeviceScaleFactor: scale,
	});

	const otherSteps: RenderStep[] = [
		'rendering' as const,
		shouldOutputImageSequence ? null : ('stitching' as const),
	].filter(Internals.truthy);

<<<<<<< HEAD
	const {urlOrBundle, steps, shouldDelete} = await prepareEntryPoint({
		file,
		otherSteps,
		outDir: bundleOutDir,
		publicPath,
	});
=======
	const {urlOrBundle, cleanup: cleanupBundle} = await bundleOnCliOrTakeServeUrl(
		{
			fullPath,
			remotionRoot,
			steps,
		}
	);
>>>>>>> 5a2a2766

	const onDownload: RenderMediaOnDownload = (src) => {
		const id = Math.random();
		const download: DownloadProgress = {
			id,
			name: src,
			progress: 0,
			downloaded: 0,
			totalBytes: null,
		};
		downloads.push(download);
		updateRenderProgress();
		return ({percent, downloaded, totalSize}) => {
			download.progress = percent;
			download.totalBytes = totalSize;
			download.downloaded = downloaded;
			updateRenderProgress();
		};
	};

	const puppeteerInstance = await browserInstance;

	const comps = await getCompositions(urlOrBundle, {
		inputProps,
		puppeteerInstance,
		envVariables,
		timeoutInMilliseconds: ConfigInternals.getCurrentPuppeteerTimeout(),
		chromiumOptions,
		browserExecutable,
		downloadMap,
	});

	const config = comps.find((c) => c.id === compositionId);

	if (!config) {
		throw new Error(`Cannot find composition with ID ${compositionId}`);
	}

	RenderInternals.validateEvenDimensionsWithCodec({
		width: config.width,
		height: config.height,
		codec,
		scale,
	});

	const outputDir = shouldOutputImageSequence
		? absoluteOutputFile
		: await fs.promises.mkdtemp(path.join(os.tmpdir(), 'react-motion-render'));

	Log.verbose('Output dir', outputDir);

	const renderProgress = createOverwriteableCliOutput(quietFlagProvided());
	const realFrameRange = RenderInternals.getRealFrameRange(
		config.durationInFrames,
		frameRange
	);
	const totalFrames: number[] = RenderInternals.getFramesToRender(
		realFrameRange,
		everyNthFrame
	);
	let encodedFrames = 0;
	let renderedFrames = 0;
	let encodedDoneIn: number | null = null;
	let renderedDoneIn: number | null = null;
	let stitchStage: StitchingState = 'encoding';
	const downloads: DownloadProgress[] = [];

	const updateRenderProgress = () => {
		if (totalFrames.length === 0) {
			throw new Error('totalFrames should not be 0');
		}

		return renderProgress.update(
			makeRenderingAndStitchingProgress({
				rendering: {
					frames: renderedFrames,
					totalFrames: totalFrames.length,
					concurrency: RenderInternals.getActualConcurrency(parallelism),
					doneIn: renderedDoneIn,
					steps,
				},
				stitching: shouldOutputImageSequence
					? null
					: {
							doneIn: encodedDoneIn,
							frames: encodedFrames,
							stage: stitchStage,
							steps,
							totalFrames: totalFrames.length,
							codec,
					  },
				downloads,
			})
		);
	};

	if (shouldOutputImageSequence) {
		fs.mkdirSync(absoluteOutputFile, {
			recursive: true,
		});
		if (imageFormat === 'none') {
			Log.error(
				'Cannot render an image sequence with a codec that renders no images.'
			);
			Log.error(`codec = ${codec}, imageFormat = ${imageFormat}`);
			process.exit(1);
		}

		await renderFrames({
			config,
			imageFormat,
			inputProps,
			onFrameUpdate: (rendered) => {
				renderedFrames = rendered;
				updateRenderProgress();
			},
			onStart: () => undefined,
			onDownload: (src: string) => {
				if (src.startsWith('data:')) {
					Log.info(
						'\nWriting Data URL to file: ',
						src.substring(0, 30) + '...'
					);
				} else {
					Log.info('\nDownloading asset... ', src);
				}
			},
			outputDir,
			serveUrl: urlOrBundle,
			dumpBrowserLogs: RenderInternals.isEqualOrBelowLogLevel(
				ConfigInternals.Logging.getLogLevel(),
				'verbose'
			),
			everyNthFrame,
			envVariables,
			frameRange,
			parallelism,
			puppeteerInstance,
			quality,
			timeoutInMilliseconds: puppeteerTimeout,
			chromiumOptions,
			scale,
			ffmpegExecutable,
			ffprobeExecutable,
			browserExecutable,

			port,
			downloadMap,
		});
		renderedDoneIn = Date.now() - startTime;

		updateRenderProgress();
		Log.info();
		Log.info();
		Log.info(chalk.green('\nYour image sequence is ready!'));
		return;
	}

	await renderMedia({
		outputLocation: absoluteOutputFile,
		codec,
		composition: config,
		crf,
		envVariables,
		ffmpegExecutable,
		ffprobeExecutable,
		frameRange,
		imageFormat,
		inputProps,
		onProgress: (update) => {
			encodedDoneIn = update.encodedDoneIn;
			encodedFrames = update.encodedFrames;
			renderedDoneIn = update.renderedDoneIn;
			stitchStage = update.stitchStage;
			renderedFrames = update.renderedFrames;
			updateRenderProgress();
		},
		puppeteerInstance,
		overwrite,
		parallelism,
		pixelFormat,
		proResProfile,
		quality,
		serveUrl: urlOrBundle,
		onDownload,
		dumpBrowserLogs: RenderInternals.isEqualOrBelowLogLevel(
			ConfigInternals.Logging.getLogLevel(),
			'verbose'
		),
		chromiumOptions,
		timeoutInMilliseconds: ConfigInternals.getCurrentPuppeteerTimeout(),
		scale,
		port,
		numberOfGifLoops,
		everyNthFrame,
		verbose: RenderInternals.isEqualOrBelowLogLevel(
			ConfigInternals.Logging.getLogLevel(),
			'verbose'
		),
		downloadMap,
	});

	Log.info();
	Log.info();
	const seconds = Math.round((Date.now() - startTime) / 1000);
	Log.info(
		[
			'- Total render time:',
			seconds,
			seconds === 1 ? 'second' : 'seconds',
		].join(' ')
	);
	Log.info('-', 'Output can be found at:');
	Log.info(chalk.cyan(`▶ ${absoluteOutputFile}`));

<<<<<<< HEAD
	if (shouldDelete) {
		try {
			await RenderInternals.deleteDirectory(urlOrBundle);
		} catch (err) {
			Log.warn('Could not clean up directory.');
			Log.warn(err);
			Log.warn('Do you have minimum required Node.js version?');
		}
=======
	try {
		await cleanupBundle();
		await RenderInternals.cleanDownloadMap(downloadMap);

		Log.verbose('Cleaned up', downloadMap.assetDir);
	} catch (err) {
		Log.warn('Could not clean up directory.');
		Log.warn(err);
		Log.warn('Do you have minimum required Node.js version?');
>>>>>>> 5a2a2766
	}

	Log.info(
		chalk.green(`\nYour ${codec === 'gif' ? 'GIF' : 'video'} is ready!`)
	);

	if (
		RenderInternals.isEqualOrBelowLogLevel(
			ConfigInternals.Logging.getLogLevel(),
			'verbose'
		)
	) {
		RenderInternals.perf.logPerf();
	}
};<|MERGE_RESOLUTION|>--- conflicted
+++ resolved
@@ -28,10 +28,7 @@
 	createOverwriteableCliOutput,
 	makeRenderingAndStitchingProgress,
 } from './progress-bar';
-<<<<<<< HEAD
-=======
 import {bundleOnCliOrTakeServeUrl} from './setup-cache';
->>>>>>> 5a2a2766
 import type {RenderStep} from './step';
 import {checkAndValidateFfmpegVersion} from './validate-ffmpeg-version';
 
@@ -47,19 +44,12 @@
 		process.exit(1);
 	}
 
-<<<<<<< HEAD
-	await initializeRenderCli('sequence');
-=======
-	const fullPath = RenderInternals.isServeUrl(file)
-		? file
-		: path.join(process.cwd(), file);
 
 	const downloadMap = RenderInternals.makeDownloadMap();
 
 	await initializeRenderCli(remotionRoot, 'sequence');
 
 	Log.verbose('Asset dirs', downloadMap.assetDir);
->>>>>>> 5a2a2766
 
 	const {
 		codec,
@@ -84,16 +74,9 @@
 		numberOfGifLoops,
 		everyNthFrame,
 		puppeteerTimeout,
-<<<<<<< HEAD
 		bundleOutDir,
 		publicPath,
 	} = await getCliOptions({isLambda: false, type: 'series'});
-=======
-	} = await getCliOptions({
-		isLambda: false,
-		type: 'series',
-	});
->>>>>>> 5a2a2766
 
 	const relativeOutputLocation = getOutputFilename({
 		codec,
@@ -136,22 +119,12 @@
 		shouldOutputImageSequence ? null : ('stitching' as const),
 	].filter(Internals.truthy);
 
-<<<<<<< HEAD
 	const {urlOrBundle, steps, shouldDelete} = await prepareEntryPoint({
 		file,
 		otherSteps,
 		outDir: bundleOutDir,
 		publicPath,
 	});
-=======
-	const {urlOrBundle, cleanup: cleanupBundle} = await bundleOnCliOrTakeServeUrl(
-		{
-			fullPath,
-			remotionRoot,
-			steps,
-		}
-	);
->>>>>>> 5a2a2766
 
 	const onDownload: RenderMediaOnDownload = (src) => {
 		const id = Math.random();
@@ -367,7 +340,6 @@
 	Log.info('-', 'Output can be found at:');
 	Log.info(chalk.cyan(`▶ ${absoluteOutputFile}`));
 
-<<<<<<< HEAD
 	if (shouldDelete) {
 		try {
 			await RenderInternals.deleteDirectory(urlOrBundle);
@@ -376,9 +348,7 @@
 			Log.warn(err);
 			Log.warn('Do you have minimum required Node.js version?');
 		}
-=======
 	try {
-		await cleanupBundle();
 		await RenderInternals.cleanDownloadMap(downloadMap);
 
 		Log.verbose('Cleaned up', downloadMap.assetDir);
@@ -386,7 +356,6 @@
 		Log.warn('Could not clean up directory.');
 		Log.warn(err);
 		Log.warn('Do you have minimum required Node.js version?');
->>>>>>> 5a2a2766
 	}
 
 	Log.info(
