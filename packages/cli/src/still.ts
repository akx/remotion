--- conflicted
+++ resolved
@@ -79,11 +79,7 @@
 	} = await getCliOptions({
 		isLambda: false,
 		type: 'still',
-<<<<<<< HEAD
-		codec: 'h264',
 		remotionRoot,
-=======
->>>>>>> 194b0ae2
 	});
 
 	Log.verbose('Browser executable: ', browserExecutable);
